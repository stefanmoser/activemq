--- conflicted
+++ resolved
@@ -1,5 +1,3 @@
-<<<<<<< HEAD
-=======
 <?xml version="1.0" encoding="UTF-8"?>
 <!--
   Licensed to the Apache Software Foundation (ASF) under one or more
@@ -17,7 +15,6 @@
   See the License for the specific language governing permissions and
   limitations under the License.
 -->
->>>>>>> a0a3d638
 <project xmlns="http://maven.apache.org/POM/4.0.0" xmlns:xsi="http://www.w3.org/2001/XMLSchema-instance" xsi:schemaLocation="http://maven.apache.org/POM/4.0.0 http://maven.apache.org/maven-v4_0_0.xsd">
   
   <modelVersion>4.0.0</modelVersion>
@@ -25,11 +22,7 @@
   <parent>
     <groupId>org.apache.activemq</groupId>
     <artifactId>activemq-parent</artifactId>
-<<<<<<< HEAD
     <version>5.1.0</version>
-=======
-    <version>5.2-SNAPSHOT</version>
->>>>>>> a0a3d638
   </parent>
 
   <artifactId>activemq-console</artifactId>
