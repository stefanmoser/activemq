<?xml version="1.0" encoding="UTF-8"?>
<!--
  Licensed to the Apache Software Foundation (ASF) under one or more
  contributor license agreements.  See the NOTICE file distributed with
  this work for additional information regarding copyright ownership.
  The ASF licenses this file to You under the Apache License, Version 2.0
  (the "License"); you may not use this file except in compliance with
  the License.  You may obtain a copy of the License at
  
  http://www.apache.org/licenses/LICENSE-2.0
  
  Unless required by applicable law or agreed to in writing, software
  distributed under the License is distributed on an "AS IS" BASIS,
  WITHOUT WARRANTIES OR CONDITIONS OF ANY KIND, either express or implied.
  See the License for the specific language governing permissions and
  limitations under the License.
-->
<project xmlns="http://maven.apache.org/POM/4.0.0" xmlns:xsi="http://www.w3.org/2001/XMLSchema-instance" xsi:schemaLocation="http://maven.apache.org/POM/4.0.0 http://maven.apache.org/maven-v4_0_0.xsd">
  <parent>
    <groupId>org.apache</groupId>
    <artifactId>apache</artifactId>
    <version>4</version>
  </parent>
  <modelVersion>4.0.0</modelVersion>

  <groupId>org.apache.activemq</groupId>
  <artifactId>activemq-parent</artifactId>
<<<<<<< HEAD
  <version>5.1.0</version>
=======
  <version>5.2-SNAPSHOT</version>
>>>>>>> a0a3d638
  <packaging>pom</packaging>
  <name>ActiveMQ</name>

  <properties>
    <siteId>activemq-${activemq-version}</siteId>
    <projectName>Apache ActiveMQ</projectName>
    <!-- base url for site deployment.  See distribution management for full url.  Override this in settings.xml for staging -->
    <staging.siteURL>scp://people.apache.org/x1/www/activemq.apache.org</staging.siteURL>
    <activemq-version>5.2-SNAPSHOT</activemq-version>
    <spring-version>2.5.1</spring-version>
    <activesoap-version>1.3</activesoap-version>
    <annogen-version>0.1.0</annogen-version>
    <ant-version>1.6.2</ant-version>
    <aopalliance-version>1.0</aopalliance-version>
    <axion-version>1.0-M3-dev</axion-version>
    <axis-version>1.2-RC1</axis-version>
    <!-- TODO switch to 1.3.0 when its released
      needed for changes in the org.apache.activemq.camel.component package to automatically make
      ActiveMQ queues available in Camel as endpoints and make them browsable
      -->
    <camel-version>1.3.0</camel-version>
    <cglib-version>2.0</cglib-version>
    <commons-beanutils-version>1.6.1</commons-beanutils-version>
    <commons-collections-version>3.1</commons-collections-version>
    <openjpa-version>1.0.0</openjpa-version>
    <commons-dbcp-version>1.2.1</commons-dbcp-version>
    <commons-httpclient-version>2.0.1</commons-httpclient-version>
    <commons-logging-version>1.1</commons-logging-version>
    <commons-pool-version>1.4</commons-pool-version>
    <commons-primitives-version>1.0</commons-primitives-version>
    <directory-asn1-version>0.3.2</directory-asn1-version>
    <directory-kerboros-version>0.5</directory-kerboros-version>
    <directory-mina-version>0.7.3</directory-mina-version>
    <directory-version>0.9.2</directory-version>
    <geronimo-version>1.0</geronimo-version>
    <howl-version>0.1.8</howl-version>
    <hsqldb-version>1.7.2.2</hsqldb-version>
    <jdom-version>1.0</jdom-version>
    <jetty-version>6.1.9</jetty-version>
    <jmock-version>1.0.1</jmock-version>
    <junit-version>3.8.1</junit-version>
    <jxta-version>2.0</jxta-version>
    <log4j-version>1.2.14</log4j-version>
    <org-apache-derby-version>10.1.3.1</org-apache-derby-version>
    <org-apache-maven-surefire-plugin-version>2.2</org-apache-maven-surefire-plugin-version>
    <p2psockets-version>1.1.2</p2psockets-version>
    <regexp-version>1.3</regexp-version>
    <rome-version>0.8</rome-version>
    <slf4j-version>1.5.0</slf4j-version>
    <stax-version>1.2.0</stax-version>
    <xalan-version>2.6.0</xalan-version>
    <xmlbeans-version>2.0.0-beta1</xmlbeans-version>
    <xmlpull-version>1.1.3.4d_b4_min</xmlpull-version>
    <xstream-version>1.1.2</xstream-version>
    <xbean-version>3.1</xbean-version>
    <felix-version>1.0.0</felix-version>
    <dist-repo-url>scpexe://people.apache.org/www/people.apache.org/repo/m2-incubating-repository</dist-repo-url>
    <m1-dist-repo-url>scpexe://people.apache.org/www/people.apache.org/repo/m1-snapshot-repository</m1-dist-repo-url>
    <site-repo-url>scpexe://people.apache.org/www/activemq.apache.org/maven/</site-repo-url>
    <!-- OSGi bundles properties -->
    <activemq.osgi.import.pkg>*</activemq.osgi.import.pkg>
    <activemq.osgi.export.pkg>org.apache.activemq*</activemq.osgi.export.pkg>
    <activemq.osgi.private.pkg>!*</activemq.osgi.private.pkg>
    <activemq.osgi.export>${activemq.osgi.export.pkg}*;version=${activemq.osgi.export.version}</activemq.osgi.export>
    <activemq.osgi.export.version>${project.version}</activemq.osgi.export.version>
    <activemq.osgi.import>${activemq.osgi.import.pkg}</activemq.osgi.import>
    <activemq.osgi.symbolic.name>${groupId}.${artifactId}</activemq.osgi.symbolic.name>
  </properties>
  <prerequisites>
    <maven>2.0.8</maven>
  </prerequisites>

  <url>http://activemq.apache.org</url>

  <mailingLists>
    <mailingList>
      <name>Development List</name>
      <subscribe>dev-subscribe@activemq.apache.org</subscribe>
      <unsubscribe>dev-unsubscribe@activemq.apache.org</unsubscribe>
      <post>dev@activemq.apache.org</post>
    </mailingList>
  </mailingLists>

  <distributionManagement>
    <site>
      <!-- this needs to match a server in your settings.xml with upload settings -->
      <id>activemq-website</id>
      <!-- set the staging.siteURL in your ~/.m2/settings.xml in a release or other profile -->
      <url>${staging.siteURL}/${siteId}/maven/${activemq-version}</url>
      <!--<url>${site-repo-url}</url>-->
    </site>
  </distributionManagement>

  <modules>
    <module>activemq-all</module>
    <module>activemq-book</module>
    <module>activemq-core</module>
    <module>activemq-console</module>
    <module>activemq-fileserver</module>
    <module>activemq-jaas</module>
    <module>activemq-jpa-store</module>
    <module>activemq-openwire-generator</module>
    <module>activemq-optional</module>
    <module>activemq-ra</module>
    <module>activemq-rar</module>
    <module>activemq-run</module>
    <module>activemq-test-atomikos</module>
    <module>activemq-tooling</module>
    <module>activemq-web</module>
    <module>activemq-web-demo</module>
    <module>activemq-web-console</module>
    <module>activemq-xmpp</module>
    <module>assembly</module>
    <module>activemq-jmdns_1.0</module>
  </modules>

  <scm>
    <connection>scm:svn:https://svn.apache.org/repos/asf/activemq/tags/activemq-5.1.0</connection>
    <developerConnection>scm:svn:https://svn.apache.org/repos/asf/activemq/tags/activemq-5.1.0</developerConnection>
    <url>http://svn.apache.org/viewvc/activemq/tags/activemq-5.1.0</url>
  </scm>

  <dependencyManagement>
    <dependencies>
      <!-- =============================== -->
      <!-- ActiveMQ Dependencies -->
      <!-- =============================== -->
      <dependency>
        <groupId>org.apache.activemq</groupId>
        <artifactId>activemq-all</artifactId>
        <version>${activemq-version}</version>
      </dependency>
      <dependency>
        <groupId>org.apache.activemq</groupId>
        <artifactId>activemq-core</artifactId>
        <version>${activemq-version}</version>
      </dependency>
      <dependency>
        <groupId>org.apache.activemq</groupId>
        <artifactId>activemq-core</artifactId>
        <version>${activemq-version}</version>
        <type>test-jar</type>
      </dependency>
      <dependency>
        <groupId>org.apache.activemq</groupId>
        <artifactId>activemq-jaas</artifactId>
        <version>${activemq-version}</version>
      </dependency>
      <dependency>
        <groupId>org.apache.activemq</groupId>
        <artifactId>activemq-jpa-store</artifactId>
        <version>${activemq-version}</version>
      </dependency>
      <dependency>
        <groupId>org.apache.activemq</groupId>
        <artifactId>activemq-jmdns_1.0</artifactId>
        <version>${activemq-version}</version>
      </dependency>
      <dependency>
        <groupId>org.apache.activemq</groupId>
        <artifactId>activemq-web</artifactId>
        <version>${activemq-version}</version>
      </dependency>
      <dependency>
        <groupId>org.apache.activemq</groupId>
        <artifactId>activemq-xmpp</artifactId>
        <version>${activemq-version}</version>
      </dependency>
      <dependency>
        <groupId>org.apache.activemq</groupId>
        <artifactId>activemq-web-demo</artifactId>
        <version>${activemq-version}</version>
        <type>war</type>
      </dependency>
      <dependency>
        <groupId>org.apache.activemq</groupId>
        <artifactId>activemq-web-console</artifactId>
        <version>${activemq-version}</version>
        <type>war</type>
      </dependency>
      <dependency>
        <groupId>org.apache.activemq</groupId>
        <artifactId>activemq-gbean-management</artifactId>
        <version>${activemq-version}</version>
      </dependency>
      <dependency>
        <groupId>org.apache.activemq</groupId>
        <artifactId>activemq-console</artifactId>
        <version>${activemq-version}</version>
      </dependency>
      <dependency>
        <groupId>org.apache.activemq</groupId>
        <artifactId>activemq-fileserver</artifactId>
        <version>${activemq-version}</version>
        <type>war</type>
      </dependency>
      <dependency>
        <groupId>org.apache.activemq</groupId>
        <artifactId>activemq-optional</artifactId>
        <version>${activemq-version}</version>
      </dependency>
      <dependency>
        <groupId>org.apache.activemq</groupId>
        <artifactId>activemq-ra</artifactId>
        <version>${activemq-version}</version>
      </dependency>
      <dependency>
        <groupId>org.apache.activemq</groupId>
        <artifactId>activemq-rar</artifactId>
        <version>${activemq-version}</version>
        <type>rar</type>
      </dependency>
      <dependency>
        <groupId>org.apache.activemq</groupId>
        <artifactId>activemq-run</artifactId>
        <version>${activemq-version}</version>
      </dependency>
      <dependency>
        <groupId>org.apache.activemq</groupId>
        <artifactId>activemq-web</artifactId>
        <version>${activemq-version}</version>
        <type>war</type>
      </dependency>
      <dependency>
        <groupId>org.apache.activemq</groupId>
        <artifactId>activeio-core</artifactId>
        <version>3.1.0</version>
      </dependency>
      <dependency>
        <groupId>org.apache.activemq</groupId>
        <artifactId>activeio-core</artifactId>
        <version>3.1.0</version>
        <type>test-jar</type>
      </dependency>
      <dependency>
        <groupId>org.apache.activemq</groupId>
        <artifactId>activemq-openwire-generator</artifactId>
        <version>${activemq-version}</version>
      </dependency>

      <!-- =============================== -->
      <!-- Required dependencies -->
      <!-- =============================== -->
      <dependency>
        <groupId>commons-logging</groupId>
        <artifactId>commons-logging</artifactId>
        <version>${commons-logging-version}</version>
        <exclusions>
          <exclusion>
            <groupId>avalon-framework</groupId>
            <artifactId>avalon-framework</artifactId>
          </exclusion>
          <exclusion>
            <groupId>logkit</groupId>
            <artifactId>logkit</artifactId>
          </exclusion>
          <exclusion>
            <groupId>log4j</groupId>
            <artifactId>log4j</artifactId>
          </exclusion>
          <exclusion>
            <groupId>javax.servlet</groupId>
            <artifactId>servlet-api</artifactId>
          </exclusion>
        </exclusions>
      </dependency>
      <dependency>
        <groupId>commons-logging</groupId>
        <artifactId>commons-logging-api</artifactId>
        <version>${commons-logging-version}</version>
      </dependency>

      <dependency>
        <groupId>org.apache.geronimo.specs</groupId>
        <artifactId>geronimo-jms_1.1_spec</artifactId>
        <version>1.1.1</version>
      </dependency>

      <dependency>
        <groupId>org.apache.geronimo.specs</groupId>
        <artifactId>geronimo-jta_1.0.1B_spec</artifactId>
        <version>1.0.1</version>
      </dependency>

      <dependency>
        <groupId>org.apache.geronimo.specs</groupId>
        <artifactId>geronimo-j2ee-management_1.0_spec</artifactId>
        <version>1.0</version>
      </dependency>

      <dependency>
        <groupId>org.apache.geronimo.specs</groupId>
        <artifactId>geronimo-jacc_1.1_spec</artifactId>
        <version>1.0.1</version>
      </dependency>

      <dependency>
        <groupId>org.apache.geronimo.specs</groupId>
        <artifactId>geronimo-j2ee-connector_1.5_spec</artifactId>
        <version>2.0.0</version>
      </dependency>

      <dependency>
        <groupId>org.apache.geronimo.specs</groupId>
        <artifactId>geronimo-jsp_2.1_spec</artifactId>
        <version>1.0.1</version>
      </dependency>

      <dependency>
        <groupId>org.apache.geronimo.specs</groupId>
        <artifactId>geronimo-servlet_2.5_spec</artifactId>
        <version>1.2</version>
      </dependency>


      <!-- =============================== -->
      <!-- Optional dependencies -->
      <!-- =============================== -->

      <dependency>
        <groupId>org.apache.camel</groupId>
        <artifactId>camel-core</artifactId>
        <version>${camel-version}</version>
      </dependency>
      <dependency>
        <groupId>org.apache.camel</groupId>
        <artifactId>camel-spring</artifactId>
        <version>${camel-version}</version>
      </dependency>
      <dependency>
        <groupId>org.apache.camel</groupId>
        <artifactId>camel-jms</artifactId>
        <version>${camel-version}</version>
      </dependency>

      <!-- for the XML parsing -->
      <dependency>
        <groupId>javax.xml</groupId>
        <artifactId>jaxb-api</artifactId>
        <version>2.0</version>
        <exclusions>
          <exclusion>
            <groupId>javax.xml</groupId>
            <artifactId>jsr173</artifactId>
          </exclusion>
          <exclusion>
            <groupId>javax.activation</groupId>
            <artifactId>activation</artifactId>
          </exclusion>
        </exclusions>
      </dependency>
      <dependency>
        <groupId>com.sun.xml.bind</groupId>
        <artifactId>jaxb-impl</artifactId>
        <version>2.0.3</version>
        <exclusions>
          <exclusion>
            <groupId>javax.jws</groupId>
            <artifactId>jsr181-api</artifactId>
          </exclusion>
        </exclusions>
      </dependency>

      <!-- camel testing -->
      <dependency>
        <groupId>org.apache.camel</groupId>
        <artifactId>camel-core</artifactId>
        <version>${camel-version}</version>
        <type>test-jar</type>
        <scope>test</scope>
      </dependency>
      <dependency>
        <groupId>org.apache.camel</groupId>
        <artifactId>camel-spring</artifactId>
        <version>${camel-version}</version>
        <type>test-jar</type>
        <scope>test</scope>
      </dependency>


      <!--  for custom XML parsing -->
      <dependency>
        <groupId>org.apache.xbean</groupId>
        <artifactId>xbean-spring</artifactId>
        <version>${xbean-version}</version>
        <optional>true</optional>
        <exclusions>
          <exclusion>
            <groupId>qdox</groupId>
            <artifactId>qdox</artifactId>
          </exclusion>
        </exclusions>

      </dependency>

      <!-- Used to configure the activemq logs -->
      <dependency>
        <groupId>log4j</groupId>
        <artifactId>log4j</artifactId>
        <version>${log4j-version}</version>
        <scope>runtime</scope>
      </dependency>

      <!-- used to support optional transport configuration via URI query strings -->

      <dependency>
        <groupId>commons-beanutils</groupId>
        <artifactId>commons-beanutils</artifactId>
        <version>${commons-beanutils-version}</version>
      </dependency>

      <dependency>
        <groupId>commons-collections</groupId>
        <artifactId>commons-collections</artifactId>
        <version>${commons-collections-version}</version>
      </dependency>

      <dependency>
        <groupId>org.apache.openjpa</groupId>
        <artifactId>openjpa-persistence-jdbc</artifactId>
        <version>${openjpa-version}</version>
      </dependency>

      <!-- Optional Spring Support -->
      <dependency>
        <groupId>org.springframework</groupId>
        <artifactId>spring</artifactId>
        <version>${spring-version}</version>
        <optional>true</optional>
        <exclusions>
          <exclusion>
            <groupId>javax.mail</groupId>
            <artifactId>mail</artifactId>
          </exclusion>
          <exclusion>
            <groupId>javax.resource</groupId>
            <artifactId>connector</artifactId>
          </exclusion>
          <exclusion>
            <groupId>javax.transaction</groupId>
            <artifactId>jta</artifactId>
          </exclusion>
          <exclusion>
            <groupId>org.springframework</groupId>
            <artifactId>spring-support</artifactId>
          </exclusion>
          <exclusion>
            <groupId>org.springframework</groupId>
            <artifactId>spring-orm</artifactId>
          </exclusion>
          <exclusion>
            <groupId>org.springframework</groupId>
            <artifactId>spring-hibernate</artifactId>
          </exclusion>
          <exclusion>
            <groupId>org.springframework</groupId>
            <artifactId>spring-remoting</artifactId>
          </exclusion>
          <exclusion>
            <groupId>org.springframework</groupId>
            <artifactId>spring-core</artifactId>
          </exclusion>
        </exclusions>
      </dependency>
      <dependency>
        <groupId>org.springframework</groupId>
        <artifactId>spring-webmvc</artifactId>
        <version>${spring-version}</version>
      </dependency>
      <dependency>
        <groupId>org.springframework</groupId>
        <artifactId>spring-web</artifactId>
        <version>${spring-version}</version>
      </dependency>
      <dependency>
        <groupId>org.springframework</groupId>
        <artifactId>spring-test</artifactId>
        <version>${spring-version}</version>
      </dependency>

      <!-- Optional Derby support-->
      <dependency>
        <groupId>org.apache.derby</groupId>
        <artifactId>derby</artifactId>
        <version>${org-apache-derby-version}</version>
        <optional>true</optional>
      </dependency>
      <dependency>
        <groupId>org.apache.derby</groupId>
        <artifactId>derbynet</artifactId>
        <version>${org-apache-derby-version}</version>
        <optional>true</optional>
      </dependency>

      <!-- Optional Axion support -->
      <dependency>
        <groupId>axion</groupId>
        <artifactId>axion</artifactId>
        <version>${axion-version}</version>
        <optional>true</optional>
      </dependency>

      <dependency>
        <groupId>commons-primitives</groupId>
        <artifactId>commons-primitives</artifactId>
        <version>${commons-primitives-version}</version>
        <optional>true</optional>
      </dependency>

      <dependency>
        <groupId>regexp</groupId>
        <artifactId>regexp</artifactId>
        <version>${regexp-version}</version>
        <optional>true</optional>
      </dependency>

      <!-- Optional HSQL DB Support -->
      <!--
        <dependency>
        <groupId>hsqldb</groupId>
        <artifactId>hsqldb</artifactId>
        <version>${hsqldb-version}</version>
        <optional>true</optional>
        </dependency>
      -->

      <dependency>
        <groupId>commons-dbcp</groupId>
        <artifactId>commons-dbcp</artifactId>
        <version>${commons-dbcp-version}</version>
        <optional>true</optional>
      </dependency>

      <dependency>
        <groupId>commons-pool</groupId>
        <artifactId>commons-pool</artifactId>
        <version>${commons-pool-version}</version>
        <optional>true</optional>
      </dependency>

      <!-- Optional Journal Implementation -->
      <!--
        <dependency>
        <groupId>howl</groupId>
        <artifactId>howl-logger</artifactId>
        <version>${howl-version}</version>
        <optional>true</optional>
        </dependency>
      -->

      <!-- Optional Jabber support -->
      <dependency>
        <groupId>activemq</groupId>
        <artifactId>smack</artifactId>
        <version>1.5.0</version>
        <optional>true</optional>
      </dependency>

      <dependency>
        <groupId>activemq</groupId>
        <artifactId>smackx</artifactId>
        <version>1.5.0</version>
        <optional>true</optional>
      </dependency>

      <!-- =============================== -->
      <!-- XML processing dependencies -->
      <!-- =============================== -->
      <!-- For XMLBeans -->
      <dependency>
        <groupId>xmlbeans</groupId>
        <artifactId>xbean</artifactId>
        <version>${xmlbeans-version}</version>
      </dependency>
      <dependency>
        <groupId>xmlbeans</groupId>
        <artifactId>xmlpublic</artifactId>
        <version>${xmlbeans-version}</version>
      </dependency>
      <dependency>
        <groupId>xmlbeans</groupId>
        <artifactId>xbean_xpath</artifactId>
        <version>${xmlbeans-version}</version>
      </dependency>

      <!-- For Stax -->
      <dependency>
        <groupId>stax</groupId>
        <artifactId>stax-api</artifactId>
        <version>1.0</version>
      </dependency>
      <dependency>
        <groupId>stax</groupId>
        <artifactId>stax</artifactId>
        <version>${stax-version}</version>
      </dependency>

      <!-- To use XPath using JAXP 1.3 (std in Java 5) -->
      <dependency>
        <groupId>activesoap</groupId>
        <artifactId>jaxp-api</artifactId>
        <version>1.3</version>
      </dependency>

      <!-- To use XPath using JAXP 1.2 (easier to add to Java 1.4.x) -->
      <dependency>
        <groupId>activesoap</groupId>
        <artifactId>jaxp-api</artifactId>
        <version>1.3</version>
      </dependency>

      <dependency>
        <groupId>xalan</groupId>
        <artifactId>xalan</artifactId>
        <version>2.6.0</version>
      </dependency>

      <dependency>
        <groupId>com.thoughtworks.xstream</groupId>
        <artifactId>xstream</artifactId>
        <version>${xstream-version}</version>
      </dependency>

      <dependency>
        <groupId>xmlpull</groupId>
        <artifactId>xmlpull</artifactId>
        <version>${xmlpull-version}</version>
      </dependency>

      <dependency>
        <groupId>org.mortbay.jetty</groupId>
        <artifactId>jsp-2.1</artifactId>
        <version>${jetty-version}</version>
      </dependency>

      <dependency>
        <groupId>org.mortbay.jetty</groupId>
        <artifactId>jetty-util</artifactId>
        <version>${jetty-version}</version>
      </dependency>

      <dependency>
        <groupId>org.mortbay.jetty</groupId>
        <artifactId>jetty-xbean</artifactId>
        <version>${jetty-version}</version>
      </dependency>

      <dependency>
        <groupId>org.mortbay.jetty</groupId>
        <artifactId>jetty</artifactId>
        <version>${jetty-version}</version>
      </dependency>

      <dependency>
        <groupId>axis</groupId>
        <artifactId>axis</artifactId>
        <version>${axis-version}</version>
      </dependency>

      <dependency>
        <groupId>commons-httpclient</groupId>
        <artifactId>commons-httpclient</artifactId>
        <version>${commons-httpclient-version}</version>
      </dependency>

      <dependency>
        <groupId>aopalliance</groupId>
        <artifactId>aopalliance</artifactId>
        <version>${aopalliance-version}</version>
      </dependency>

      <!-- testing dependencies -->
      <dependency>
        <groupId>junit</groupId>
        <artifactId>junit</artifactId>
        <version>${junit-version}</version>
        <scope>test</scope>
      </dependency>
      <dependency>
        <groupId>jmock</groupId>
        <artifactId>jmock</artifactId>
        <version>${jmock-version}</version>
        <scope>test</scope>
      </dependency>
      <dependency>
        <groupId>jmock</groupId>
        <artifactId>jmock-cglib</artifactId>
        <version>${jmock-version}</version>
        <scope>test</scope>
      </dependency>
      <dependency>
        <groupId>cglib</groupId>
        <artifactId>cglib-full</artifactId>
        <version>${cglib-version}</version>
        <scope>test</scope>
      </dependency>
      <dependency>
        <groupId>org.hamcrest</groupId>
        <artifactId>hamcrest-all</artifactId>
        <version>1.1</version>
        <scope>test</scope>
      </dependency>

      <dependency>
        <groupId>annogen</groupId>
        <artifactId>annogen</artifactId>
        <version>${annogen-version}</version>
      </dependency>

      <dependency>
        <groupId>ant</groupId>
        <artifactId>ant</artifactId>
        <version>${ant-version}</version>
      </dependency>

      <!-- ACTIVEMQ-WEB Specific Dependencies -->
      <dependency>
        <groupId>rome</groupId>
        <artifactId>rome</artifactId>
        <version>${rome-version}</version>
      </dependency>
      <dependency>
        <groupId>jdom</groupId>
        <artifactId>jdom</artifactId>
        <version>${jdom-version}</version>
      </dependency>

      <!-- ACTIVEMQ-JAAS Dependencies -->
      <dependency>
        <groupId>directory</groupId>
        <artifactId>apacheds-core</artifactId>
        <version>${directory-version}</version>
      </dependency>
      <dependency>
        <groupId>directory</groupId>
        <artifactId>apacheds-shared</artifactId>
        <version>${directory-version}</version>
      </dependency>
      <dependency>
        <groupId>directory-shared</groupId>
        <artifactId>apache-ldapber-provider</artifactId>
        <version>${directory-version}</version>
        <exclusions>
          <exclusion>
            <groupId>commons-test</groupId>
            <artifactId>commons-test</artifactId>
          </exclusion>
        </exclusions>
      </dependency>
      <dependency>
        <groupId>directory-shared</groupId>
        <artifactId>ldap-common</artifactId>
        <version>${directory-version}</version>
      </dependency>
      <dependency>
        <groupId>directory-asn1</groupId>
        <artifactId>asn1-codec</artifactId>
        <version>${directory-asn1-version}</version>
      </dependency>
      <dependency>
        <groupId>directory-asn1</groupId>
        <artifactId>asn1-der</artifactId>
        <version>${directory-asn1-version}</version>
        <exclusions>
          <exclusion>
            <groupId>commons-test</groupId>
            <artifactId>commons-test</artifactId>
          </exclusion>
        </exclusions>
      </dependency>
      <dependency>
        <groupId>directory-shared</groupId>
        <artifactId>kerberos-common</artifactId>
        <version>${directory-kerboros-version}</version>
      </dependency>
      <dependency>
        <groupId>directory-network</groupId>
        <artifactId>mina</artifactId>
        <version>${directory-mina-version}</version>
      </dependency>
      <dependency>
        <groupId>directory-protocols</groupId>
        <artifactId>kerberos-protocol</artifactId>
        <version>${directory-kerboros-version}</version>
      </dependency>
      <dependency>
        <groupId>directory-protocols</groupId>
        <artifactId>ldap-protocol</artifactId>
        <version>${directory-version}</version>
      </dependency>

      <dependency>
        <groupId>p2psockets</groupId>
        <artifactId>p2psockets-core</artifactId>
        <version>${p2psockets-version}</version>
      </dependency>
      <dependency>
        <groupId>jxta</groupId>
        <artifactId>jxta</artifactId>
        <version>${jxta-version}</version>
      </dependency>

      <dependency>
        <groupId>org.slf4j</groupId>
        <artifactId>slf4j-api</artifactId>
        <version>${slf4j-version}</version>
      </dependency>
      <dependency>
        <groupId>org.slf4j</groupId>
        <artifactId>slf4j-jcl</artifactId>
        <version>${slf4j-version}</version>
      </dependency>
      <dependency>
        <groupId>org.slf4j</groupId>
        <artifactId>slf4j-log4j12</artifactId>
        <version>${slf4j-version}</version>
      </dependency>
      <dependency>
        <groupId>opensymphony</groupId>
        <artifactId>sitemesh</artifactId>
        <version>2.2.1</version>
      </dependency>
      <dependency>
        <groupId>javax.servlet</groupId>
        <artifactId>jstl</artifactId>
        <version>1.0</version>
      </dependency>
      <dependency>
        <groupId>taglibs</groupId>
        <artifactId>standard</artifactId>
        <version>1.1.2</version>
      </dependency>

    </dependencies>
  </dependencyManagement>

  <build>
    <pluginManagement>
      <plugins>
        <plugin>
          <groupId>org.apache.maven.plugins</groupId>
          <artifactId>maven-antrun-plugin</artifactId>
          <version>1.1</version>
        </plugin>
        <plugin>
          <groupId>org.apache.maven.plugins</groupId>
          <artifactId>maven-assembly-plugin</artifactId>
          <version>2.2-beta-2</version>
        </plugin>
        <plugin>
          <groupId>org.apache.maven.plugins</groupId>
          <artifactId>maven-compiler-plugin</artifactId>
          <version>2.0.2</version>
        </plugin>
        <plugin>
          <groupId>org.apache.maven.plugins</groupId>
          <artifactId>maven-eclipse-plugin</artifactId>
          <version>2.4</version>
          <configuration>
            <downloadSources>true</downloadSources>
            <downloadJavadocs>true</downloadJavadocs>
          </configuration>
        </plugin>
        <plugin>
          <groupId>org.apache.maven.plugins</groupId>
          <artifactId>maven-gpg-plugin</artifactId>
          <version>1.0-alpha-4</version>
          <executions>
            <execution>
              <goals>
                <goal>sign</goal>
              </goals>
            </execution>
          </executions>
        </plugin>
        <plugin>
          <groupId>org.apache.maven.plugins</groupId>
          <artifactId>maven-install-plugin</artifactId>
          <version>2.2</version>
        </plugin>
        <plugin>
          <groupId>org.apache.maven.plugins</groupId>
          <artifactId>maven-jar-plugin</artifactId>
          <version>2.2</version>
        </plugin>
        <plugin>
          <groupId>org.apache.maven.plugins</groupId>
          <artifactId>maven-javadoc-plugin</artifactId>
          <version>2.4</version>
        </plugin>
        <plugin>
          <groupId>org.apache.maven.plugins</groupId>
          <artifactId>maven-release-plugin</artifactId>
          <version>2.0-beta-7</version>
        </plugin>
        <plugin>
          <groupId>org.apache.maven.plugins</groupId>
          <artifactId>maven-remote-resources-plugin</artifactId>
          <version>1.0</version>
          <executions>
            <execution>
              <goals>
                <goal>process</goal>
              </goals>
              <configuration>
                <properties>
                  <projectName>${projectName}</projectName>
                </properties>
                <resourceBundles>
                  <resourceBundle>org.apache:apache-jar-resource-bundle:1.4</resourceBundle>
                </resourceBundles>
              </configuration>
            </execution>
          </executions>
        </plugin>
        <plugin>
          <groupId>org.apache.maven.plugins</groupId>
          <artifactId>maven-source-plugin</artifactId>
          <version>2.0.4</version>
        </plugin>
        <plugin>
          <groupId>org.apache.maven.plugins</groupId>
          <artifactId>maven-stage-plugin</artifactId>
          <version>1.0-alpha-1</version>
        </plugin>
        <plugin>
          <groupId>org.apache.maven.plugins</groupId>
          <artifactId>maven-surefire-plugin</artifactId>
          <version>${org-apache-maven-surefire-plugin-version}</version>
        </plugin>
        <plugin>
          <groupId>org.apache.felix</groupId>
          <artifactId>maven-bundle-plugin</artifactId>
          <version>${felix-version}</version>
        </plugin>
        <plugin>
          <groupId>org.apache.geronimo.genesis.plugins</groupId>
          <artifactId>tools-maven-plugin</artifactId>
          <version>1.4</version>
        </plugin>
        <plugin>
          <groupId>org.codehaus.mojo</groupId>
          <artifactId>javacc-maven-plugin</artifactId>
          <version>2.0</version>
        </plugin>
        <plugin>
          <groupId>org.codehaus.mojo</groupId>
          <artifactId>rat-maven-plugin</artifactId>
          <version>1.0-alpha-3</version>
          <configuration>
            <excludeSubProjects>false</excludeSubProjects>
          </configuration>
        </plugin>
        <plugin>
          <groupId>org.mortbay.jetty</groupId>
          <artifactId>maven-jetty-plugin</artifactId>
          <version>${jetty-version}</version>
        </plugin>
      </plugins>
    </pluginManagement>
    <plugins>
      <plugin>
        <groupId>org.apache.maven.plugins</groupId>
        <artifactId>maven-jar-plugin</artifactId>
        <configuration>
          <archive>
            <index>true</index>
            <compress>true</compress>
          </archive>
        </configuration>
      </plugin>
      <plugin>
        <groupId>org.apache.felix</groupId>
        <artifactId>maven-bundle-plugin</artifactId>
        <version>${felix-version}</version>
        <extensions>true</extensions>
        <configuration>
          <instructions>
            <Bundle-Name>${artifactId}</Bundle-Name>
            <Bundle-SymbolicName>${activemq.osgi.symbolic.name}</Bundle-SymbolicName>
            <Export-Package>${activemq.osgi.export}</Export-Package>
            <Import-Package>${activemq.osgi.import}</Import-Package>
            <Private-Package>${activemq.osgi.private.pkg}</Private-Package>
            <Implementation-Title>Apache ActiveMQ</Implementation-Title>
            <Implementation-Version>${project.version}</Implementation-Version>
          </instructions>
        </configuration>
      </plugin>
      <plugin>
        <groupId>org.apache.maven.plugins</groupId>
        <artifactId>maven-compiler-plugin</artifactId>
        <configuration>
          <source>1.5</source>
          <target>1.5</target>
        </configuration>
      </plugin>
      <plugin>
        <groupId>org.apache.maven.plugins</groupId>
        <artifactId>maven-surefire-plugin</artifactId>
        <configuration>
          <forkMode>once</forkMode>
          <redirectTestOutputToFile>true</redirectTestOutputToFile>
        </configuration>
      </plugin>
      <plugin>
        <groupId>org.apache.maven.plugins</groupId>
        <artifactId>maven-eclipse-plugin</artifactId>
        <configuration>
          <outputDirectory>${basedir}/eclipse-classes</outputDirectory>
        </configuration>
      </plugin>
      <plugin>
        <groupId>org.codehaus.mojo</groupId>
        <artifactId>rat-maven-plugin</artifactId>
      </plugin>

      <plugin>
        <groupId>org.apache.geronimo.genesis.plugins</groupId>
        <artifactId>tools-maven-plugin</artifactId>
        <executions>
          <execution>
            <id>verify-legal-files</id>
            <phase>verify</phase>
            <goals>
              <goal>verify-legal-files</goal>
            </goals>
            <configuration>
              <!-- Fail the build if no legal files were found -->
              <strict>true</strict>
            </configuration>
          </execution>
        </executions>
      </plugin>

      <plugin>
        <groupId>org.apache.maven.plugins</groupId>
        <artifactId>maven-remote-resources-plugin</artifactId>
      </plugin>

      <plugin>
        <groupId>org.apache.maven.plugins</groupId>
        <artifactId>maven-stage-plugin</artifactId>
      </plugin>

      <plugin>
        <groupId>org.apache.maven.plugins</groupId>
        <artifactId>maven-release-plugin</artifactId>
      </plugin>
    </plugins>
  </build>
  <reporting>
    <plugins>
      <plugin>
        <artifactId>maven-javadoc-plugin</artifactId>
      </plugin>
      <!--
            <plugin>
              <groupId>org.apache.maven.plugins</groupId>
              <artifactId>maven-jxr-plugin</artifactId>
            </plugin>
      -->
      <plugin>
        <groupId>org.apache.maven.plugins</groupId>
        <artifactId>maven-surefire-report-plugin</artifactId>
      </plugin>
      <!--
            <plugin>
              <groupId>org.apache.maven.plugins</groupId>
              <artifactId>maven-checkstyle-plugin</artifactId>
            </plugin>
            <plugin>
              <groupId>org.apache.maven.plugins</groupId>
              <artifactId>maven-pmd-plugin</artifactId>
            </plugin>
            <plugin>
              <groupId>org.codehaus.mojo</groupId>
              <artifactId>cobertura-maven-plugin</artifactId>
            </plugin>
      -->
      <plugin>
        <groupId>org.codehaus.mojo</groupId>
        <artifactId>taglist-maven-plugin</artifactId>
      </plugin>
      <plugin>
        <groupId>org.apache.maven.plugins</groupId>
        <artifactId>maven-javadoc-plugin</artifactId>
        <configuration>
          <links>
            <link>http://java.sun.com/j2se/1.5.0/docs/api/</link>
            <link>http://java.sun.com/j2ee/1.4/docs/api/</link>
            <link>http://jakarta.apache.org/commons/collections/apidocs-COLLECTIONS_3_0/</link>
            <link>http://jakarta.apache.org/commons/dbcp/apidocs/</link>
            <link>http://jakarta.apache.org/commons/fileupload/apidocs/</link>
            <link>http://jakarta.apache.org/commons/httpclient/apidocs/</link>
            <link>http://jakarta.apache.org/commons/logging/apidocs/</link>
            <link>http://jakarta.apache.org/commons/pool/apidocs/</link>
            <link>http://junit.sourceforge.net/javadoc/</link>
            <link>http://logging.apache.org/log4j/docs/api/</link>
          </links>
          <stylesheetfile>${basedir}/../etc/css/stylesheet.css</stylesheetfile>
          <linksource>true</linksource>
          <maxmemory>900m</maxmemory>
          <source>1.5</source>
        </configuration>
      </plugin>
    </plugins>
  </reporting>

  <profiles>

    <profile>
      <id>release</id>

      <build>
        <plugins>

          <plugin>
            <groupId>org.apache.maven.plugins</groupId>
            <artifactId>maven-surefire-plugin</artifactId>
            <configuration>
              <test>false</test>
            </configuration>
          </plugin>
          <plugin>
            <groupId>org.apache.maven.plugins</groupId>
            <artifactId>maven-release-plugin</artifactId>
            <configuration>
              <useReleaseProfile>false</useReleaseProfile>
              <goals>deploy</goals>
              <arguments>-Prelease</arguments>
              <autoVersionSubmodules>true</autoVersionSubmodules>
            </configuration>
          </plugin>

          <!-- We want a source jar -->
          <plugin>
            <groupId>org.apache.maven.plugins</groupId>
            <artifactId>maven-source-plugin</artifactId>
            <executions>
              <execution>
                <goals>
                  <goal>jar</goal>
                </goals>
              </execution>
            </executions>
          </plugin>

          <!-- We want to sign the artifact, the POM, and all attached artifacts -->
          <plugin>
            <groupId>org.apache.maven.plugins</groupId>
            <artifactId>maven-gpg-plugin</artifactId>
            <inherited>true</inherited>
            <configuration>
              <passphrase>${gpg.passphrase}</passphrase>
            </configuration>
            <executions>
              <execution>
                <goals>
                  <goal>sign</goal>
                </goals>
              </execution>
            </executions>
          </plugin>

          <!-- We want to deploy the artifact to a staging location for perusal -->
          <plugin>
            <groupId>org.apache.maven.plugins</groupId>
            <artifactId>maven-deploy-plugin</artifactId>
            <inherited>true</inherited>
            <configuration>
                <altDeploymentRepository>${staging.altRepository}/${siteId}</altDeploymentRepository>
              <updateReleaseInfo>true</updateReleaseInfo>
            </configuration>
          </plugin>

          <!-- We want the JavaDoc JAR published with the release -->
          <plugin>
            <groupId>org.apache.maven.plugins</groupId>
            <artifactId>maven-javadoc-plugin</artifactId>
            <inherited>true</inherited>
            <configuration>
              <source>1.5</source>
            </configuration>
            <executions>
              <execution>
                <id>attach-javadocs</id>
                <goals>
                  <goal>jar</goal>
                </goals>
              </execution>
            </executions>
          </plugin>
        </plugins>
      </build>
    </profile>

    <profile>
      <id>full</id>

      <build>
        <plugins>

          <!-- We want a source jar -->
          <plugin>
            <groupId>org.apache.maven.plugins</groupId>
            <artifactId>maven-source-plugin</artifactId>
            <executions>
              <execution>
                <goals>
                  <goal>jar</goal>
                </goals>
              </execution>
            </executions>
          </plugin>

          <!-- We want the JavaDoc JAR published with the release -->
          <plugin>
            <groupId>org.apache.maven.plugins</groupId>
            <artifactId>maven-javadoc-plugin</artifactId>
            <inherited>true</inherited>
            <configuration>
              <source>1.4</source>
            </configuration>
            <executions>
              <execution>
                <id>attach-javadocs</id>
                <goals>
                  <goal>jar</goal>
                </goals>
              </execution>
            </executions>
          </plugin>
        </plugins>
      </build>
    </profile>

  </profiles>

</project><|MERGE_RESOLUTION|>--- conflicted
+++ resolved
@@ -25,11 +25,7 @@
 
   <groupId>org.apache.activemq</groupId>
   <artifactId>activemq-parent</artifactId>
-<<<<<<< HEAD
   <version>5.1.0</version>
-=======
-  <version>5.2-SNAPSHOT</version>
->>>>>>> a0a3d638
   <packaging>pom</packaging>
   <name>ActiveMQ</name>
 
@@ -38,7 +34,7 @@
     <projectName>Apache ActiveMQ</projectName>
     <!-- base url for site deployment.  See distribution management for full url.  Override this in settings.xml for staging -->
     <staging.siteURL>scp://people.apache.org/x1/www/activemq.apache.org</staging.siteURL>
-    <activemq-version>5.2-SNAPSHOT</activemq-version>
+    <activemq-version>5.1.0</activemq-version>
     <spring-version>2.5.1</spring-version>
     <activesoap-version>1.3</activesoap-version>
     <annogen-version>0.1.0</annogen-version>
